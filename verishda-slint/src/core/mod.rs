use std::{sync::{mpsc::RecvError, Arc}, time::{Duration, Instant}};

use chrono::Days;
<<<<<<< HEAD
use futures::{io::Close, prelude::*};
use location::LocationHandler;
use openidconnect::{core::{CoreAuthenticationFlow, CoreClient, CoreProviderMetadata}, reqwest::async_http_client, AuthorizationCode, ClientId, CsrfToken, IssuerUrl, Nonce, OAuth2TokenResponse, PkceCodeChallenge, PkceCodeVerifier, RedirectUrl, RefreshToken, Scope};
=======
use futures::prelude::*;
use openidconnect::{core::{CoreAuthenticationFlow, CoreClient, CoreProviderMetadata}, reqwest::async_http_client, AuthorizationCode, ClientId, CsrfToken, ExtraTokenFields, IssuerUrl, Nonce, OAuth2TokenResponse, PkceCodeChallenge, PkceCodeVerifier, RedirectUrl, RefreshToken, Scope, StandardTokenResponse, TokenResponse, TokenType};
>>>>>>> 98974a81
use anyhow::Result;

use reqwest::header::HeaderMap;
use tokio::{sync::{mpsc::Sender, Mutex, Notify}, time::MissedTickBehavior};
use url::Url;
use log::*;

use verishda_config::Config;
use verishda_dto::types::{PresenceAnnouncement, PresenceAnnouncementKind, PresenceAnnouncements};
use crate::core::location::Location;

mod location;
pub mod verishda_dto;

#[derive(Default, Clone, Debug)]
pub enum Announcement {
    #[default]
    NotAnnounced,
    PresenceAnnounced,
    WeeklyPresenceAnnounced,
}

#[derive(Debug, Clone)]
struct Credentials {
    access_token: String,
    refresh_token: String,
    expires_at: Instant,
}

#[derive(Default)]
pub struct PersonFilter {
    pub favorites_only: bool,
    pub term: Option<String>,
}


pub struct AppCore {
    config: Box<dyn Config>,
    location_handler: Arc<Mutex<location::LocationHandler>>,
    oidc_metadata: Option<CoreProviderMetadata>,
    oidc_client: Option<CoreClient>,
    credentials: Option<Credentials>,
    core_event_tx: tokio::sync::broadcast::Sender<CoreEvent>,
    core_cmd_tx: Sender<AppCoreCommand>,
    login_cancel_notify: Arc<Notify>,

    // filter state
    site: Option<String>,
    filter: PersonFilter,
}

#[derive(Clone)]
pub struct AppCoreRef {
    command_tx: tokio::sync::mpsc::Sender<AppCoreCommand>,
    event_tx: tokio::sync::broadcast::Sender<CoreEvent>,
}

#[derive(Debug, Clone)]
pub enum CoreEvent 
where Self: Send + Sync
{
    InitializationFinished,
    InitializationFailed,
    LoggingIn,
    LogginSuccessful,
    LoggedOut,
    SitesUpdated{sites: Vec<verishda_dto::types::Site>, selected_index: Option<usize>},
    PresencesChanged(Vec<verishda_dto::types::Presence>),
    Terminating,
}

#[derive(serde::Serialize, serde::Deserialize)]
enum LoginPipeMessage {
    Cancel,
    HandleRedirect{
        code: String
    },
}

enum AppCoreCommand {
    StartLogin,
    CancelCurrentOperation,
    ExchangeCodeForToken(String, PkceCodeVerifier),
    StartTokenRefresh,
    ReplaceCredentials(Credentials),
    Logout,
    RefreshPrecences,
    PublishAnnouncements{
        site_id: String,
        announcements: Vec<Announcement>
    },
    ChangeFavorite{
        user_id: String,
        favorite: bool
    },
    SetSite{
        site_id: String,
    },
    SetPersonFilter(PersonFilter),
    Quit,
}

impl AppCore {
    pub fn new(config: Box<dyn Config>) -> AppCoreRef {
        let (tx, mut rx) = tokio::sync::mpsc::channel::<AppCoreCommand>(10);
        let (event_tx, _) = tokio::sync::broadcast::channel::<CoreEvent>(10);
        let core_ref = AppCoreRef {command_tx: tx.clone(), event_tx: event_tx.clone()};
        let mut app_core = Self {
            config,
            location_handler: location::LocationHandler::new(),
            oidc_metadata: None,
            oidc_client: None,
            credentials: None,
            core_event_tx: event_tx.clone(),
            core_cmd_tx: tx,
            site: None,
            login_cancel_notify: Arc::new(Notify::new()),
            filter: PersonFilter::default(),
        };

        // spawn AppCore event observer task, handling starting and stopping the
        // LocationHandler
        let location_handler = app_core.location_handler.clone();
        let mut event_rx = event_tx.subscribe();
        tokio::spawn(async move {
            while let Ok(event) = event_rx.recv().await {
                match event {
                    CoreEvent::LoggingIn => LocationHandler::start(location_handler.clone(), Duration::from_secs(5)).await,
                    CoreEvent::LoggedOut | CoreEvent::Terminating => LocationHandler::stop(location_handler.clone()).await,
                    _ => ()
                }
            }
        });

        // spawn AppCore background command handler task
        tokio::spawn(async move {

            log::info!("AppCore background task started");
            match app_core.init().await {
                Ok(_) => app_core.broadcast_core_event(CoreEvent::InitializationFinished).await,
                Err(e) => {
                    log::error!("initialization failed: {e}");
                    app_core.broadcast_core_event(CoreEvent::InitializationFailed).await
                },
            }

            // start with refreshing presences
            app_core.refresh_sites().await;

            // install interval timer
            let mut site_refresh_ival = tokio::time::interval(Duration::from_secs(5*60));
            site_refresh_ival.set_missed_tick_behavior(tokio::time::MissedTickBehavior::Skip);
            let mut presence_refresh_ival = tokio::time::interval(Duration::from_secs(1*60));
            presence_refresh_ival.set_missed_tick_behavior(tokio::time::MissedTickBehavior::Skip);
            
            loop {
                tokio::select! {
                    _ = site_refresh_ival.tick() => {
                        app_core.refresh_sites().await;
                    }
                    _ = presence_refresh_ival.tick() => {
                        app_core.update_own_presence().await;
                        app_core.refresh_presences().await;
                    }
                    cmd = rx.recv() => {
                        if let Some(cmd) = cmd {
<<<<<<< HEAD
                            use AppCoreCommand::*;
                            match cmd {
                                StartLogin => {
                                    AppCore::start_login(&mut app_core).await.unwrap();
                                }
                                CancelLogin => {
                                    app_core.login_cancel_notify.notify_waiters();
                                }
                                ExchangeCodeForToken(code, pkce_verifier) => {
                                    if let Ok(()) = Self::exchange_code_for_tokens(&mut app_core, code, pkce_verifier).await {
                                        app_core.broadcast_core_event(CoreEvent::LogginSuccessful).await;
                                    }
                                }
                                Logout => {
                                    app_core.credentials = None;
                                    app_core.broadcast_core_event(CoreEvent::LoggedOut).await;
                                }
                                RefreshPrecences => {
                                    app_core.update_own_presence().await;
                                    app_core.refresh_presences().await;
                                },
                                PublishAnnouncements{site_id, announcements} => {
                                    app_core.publish_own_announcements(site_id, announcements).await;
                                },
                                ChangeFavorite{user_id, favorite} => {
                                    app_core.publish_favorite_change(user_id, favorite).await;
                                }
                                Quit => {
                                    app_core.broadcast_core_event(CoreEvent::Terminating);
                                    break;
                                }
                                SetPersonFilter(filter) => {
                                    app_core.set_filter(filter).await;
                                }
                                SetSite{site_id} => {
                                    app_core.set_site_impl(&site_id).await;
                                }
=======
                            let quit = Self::process_command(&mut app_core, cmd).await;
                            if quit {
                                break;
>>>>>>> 98974a81
                            }
                        }
                   }
                }
            }
        });


        core_ref
    }

    async fn process_command(app_core: &mut Self, cmd: AppCoreCommand) -> bool {
        use AppCoreCommand::*;
        match cmd {
            AddCoreEventListener(listener) => {
                app_core.add_core_event_listener(listener).await;
            }
            StartLogin => {
                AppCore::start_login(app_core).await.unwrap();
            }
            CancelCurrentOperation => {
                app_core.login_cancel_notify.notify_waiters();
            }
            ExchangeCodeForToken(code, pkce_verifier) => {
                if let Ok(()) = Self::exchange_code_for_tokens(app_core, code, pkce_verifier).await {
                    app_core.core_event_tx.send(CoreEvent::LogginSuccessful).await.unwrap();
                }
            }
            ReplaceCredentials(credentials) => {
                app_core.credentials = Some(credentials);
                app_core.broadcast_core_event(CoreEvent::LogginSuccessful).await;
            }
            StartTokenRefresh => {
                if let Err(error) = Self::attempt_reconnect(app_core).await {
                    log::error!("unforeseen problem during token refresh: {error}");
                }
            },
            Logout => {
                app_core.credentials = None;
                app_core.core_event_tx.send(CoreEvent::LoggedOut).await.unwrap();
            }
            RefreshPrecences => {
                app_core.update_own_presence().await;
                app_core.refresh_presences().await;
            },
            PublishAnnouncements{site_id, announcements} => {
                app_core.publish_own_announcements(site_id, announcements).await;
            },
            ChangeFavorite{user_id, favorite} => {
                app_core.publish_favorite_change(user_id, favorite).await;
            }
            Quit => {
                return true;
            }
            SetPersonFilter(filter) => {
                app_core.set_filter(filter).await;
            }
            SetSite{site_id} => {
                app_core.set_site_impl(&site_id).await;
            }
        }

        false
    }
}

impl AppCoreRef {

    pub fn start_login(&self) {
        _ = self.command_tx.blocking_send(AppCoreCommand::StartLogin);
    }

    pub fn set_site(&self, site_id: &str) {
        let site_id = site_id.to_owned();
        _ = self.command_tx.blocking_send(AppCoreCommand::SetSite{site_id});
    }

    pub fn filter(&self, filter: PersonFilter) {
        _ = self.command_tx.blocking_send(AppCoreCommand::SetPersonFilter(filter));
    }

    pub fn refresh(&self) {
        _ = self.command_tx.blocking_send(AppCoreCommand::RefreshPrecences);
    }

    pub fn change_favorite(&self, user_id: &str, favorite: bool) {
        let user_id = user_id.to_owned();
        _ = self.command_tx.blocking_send(AppCoreCommand::ChangeFavorite{user_id, favorite});
    }

    pub fn announce(&self, site_id: String, announcements: Vec<Announcement>) {
        _ = self.command_tx.blocking_send(AppCoreCommand::PublishAnnouncements{
            site_id, 
            announcements: announcements.clone()
        });
    }

    pub fn quit(&self) {
       self.command_tx.blocking_send(AppCoreCommand::Quit).unwrap();
    }

    pub fn cancel_login(&self) {
        self.command_tx.blocking_send(AppCoreCommand::CancelCurrentOperation).unwrap();
    }

    pub fn on_core_event<F>(&self, f: F)
    where F: Fn(CoreEvent) + Send + 'static
    {
        let mut event_rx = self.event_tx.subscribe();
        tokio::spawn(async move {
            while let Ok(event) = event_rx.recv().await {
                f(event);
            }
        });
    }


}

impl AppCore {
    const RECONNECT_RETRY_INTERVAL: Duration = Duration::from_secs(10);

    async fn set_site_impl(&mut self, site_id: &str) {
        let new_site = if site_id.is_empty() {
           None
        } else {
           Some(site_id.to_string())
        };
        let changed = self.site != new_site;
        self.site = new_site;
        if changed {
            self.refresh_presences().await;
        }
    }

    async fn run_token_refresh(&mut self) -> Result<()> {
        let credentials;
        
        if let Some(c) = self.credentials.as_mut() {
            credentials = c;
        } else {
            return Err(anyhow::anyhow!("no refresh token available"));
        }

        let refresh_token = RefreshToken::new(credentials.refresh_token.clone());
        match self.oidc_client.as_ref().unwrap().exchange_refresh_token(&refresh_token)
            .request_async(async_http_client)
            .await 
        {
            Ok(resp) => {
                credentials.access_token = resp.access_token().secret().to_string();
                credentials.expires_at = Self::expires_at_from_now(resp.expires_in());
                return Ok(());
            }
            Err(e) => {
                self.credentials = None;
                self.broadcast_core_event(CoreEvent::LoggedOut).await;
                return Err(anyhow::anyhow!(e));
            }
        }
    }

    async fn create_client(&mut self) -> Result<verishda_dto::Client> {
        if let Some(credentials) = &self.credentials {
            if Instant::now().cmp(&credentials.expires_at) == std::cmp::Ordering::Greater{
                self.run_token_refresh().await?;
            }

            let mut headers = HeaderMap::new();
            let access_token = &self.credentials.as_ref().unwrap().access_token;
            headers.insert("Authorization", format!("Bearer {access_token}").parse().unwrap());
            let inner = reqwest::Client::builder()
                .default_headers(headers)
                .connection_verbose(true)
                .build()
                .expect("client creation failed");
            let client_inner = verishda_dto::ClientInner::new(self.core_cmd_tx.clone());
            let client = verishda_dto::Client::new_with_client(&self.api_base_url(), inner, client_inner);
            Ok(client)
        } else {
            Err(anyhow::anyhow!("Not logged in"))
        }
    }

    async fn refresh_sites(&mut self) {
        log::trace!("Refreshing sites");
        if let Ok(client) = self.create_client().await {
            
            match client.handle_get_sites().await {
                Ok(sites_response) => {
                    let sites = sites_response.into_inner();
                    log::debug!("Got sites: {sites:?}", );
                    let mut location_handler = self.location_handler.lock().await;
                    location_handler.clear_geofences();
                    for site in &sites {
                        let location = Location::new(site.latitude as f64, site.longitude as f64);
                        let _ = location_handler.add_geofence_circle(&site.id, &location, 100.);
                    }
                    drop(location_handler);

                    // find out new selected site_id and index after
                    // filtering the current selection against the
                    // sites list we just received
                    let site_index = self.site.as_ref()
                    .or(sites.get(0).map(|s|&s.id))
                    .and_then(|selected_id|{
                        sites.iter()
                        .position(|site|&site.id == selected_id)
                        .map(|i|(selected_id.clone(),i))
                    });

                    let selected_index;
                    match site_index {
                        Some((site_id, index)) => {
                            selected_index = Some(index);
                            self.site = Some(site_id);
                        }
                        None => {
                            selected_index = None;
                            self.site = None;
                        }
                    }
                    self.broadcast_core_event(CoreEvent::SitesUpdated{sites, selected_index}).await;

                    self.refresh_presences().await;
                }
                Err(e) => {
                    log::error!("Failed to get sites: {}", e);
                }
            }
        }
    }

    async fn update_own_presence(&mut self) {
        if let Ok(client) = self.create_client().await {
            // note: the geo fence IDs are are set as the site IDs
            for site_id in self.location_handler.lock().await.get_occupied_geofences() {
                if let Err(e) = client.handle_post_sites_siteid_hello(&site_id).await {
                    log::error!("Failed to update presence for site {site_id}: {e}")
                }
            }
        }
    }

    async fn refresh_presences(&mut self) {

        let client = match self.create_client().await {
            Ok(client) => client,
            Err(error) => {
                log::error!("failed to create client: {error}");
                return;
            }
        };

        log::trace!("Refreshing presences");
        let site = if let Some(site) = &self.site {
            site
        } else {
            log::trace!("No site selected, aborting presence refresh");
            return;
        };

        log::trace!("Getting presences for site {site}");
        let term = self.filter.term.as_ref()
            .filter(|t|!t.is_empty())
            .map(|t|t.as_str());
        let favorites_only = Some(self.filter.favorites_only);
        match client.handle_get_sites_siteid_presence(site, favorites_only, None, None, term).await {
            Ok(sites_response) => {
                let presences = sites_response.into_inner();
                log::debug!("Got presences: {:?}", presences);
                self.broadcast_core_event(CoreEvent::PresencesChanged(presences)).await;
            }
            Err(e) => {
                log::error!("Failed to get sites: {}", e);
            }
        }
    }

    async fn set_filter(&mut self, filter: PersonFilter) {
        self.filter = filter;
        self.refresh_presences().await;
    }

    async fn publish_favorite_change(&mut self, user_id: String, favorite: bool) {
        let client: verishda_dto::Client = match self.create_client().await {
            Err(e) => {
                log::error!("can't create client: {e}");
                return
            }
            Ok(c) => c,
        };
        let call_result = if favorite {
            client.handle_put_favorite(&user_id).await
        } else {
            client.handle_delete_favorite(&user_id).await
        };

        if let Err(e) = call_result {
            log::error!("call to set favorite status failed: {e}");
        }

        self.refresh_presences().await;
    }

    async fn publish_own_announcements(&mut self, site_id: String, announcements: Vec<Announcement>) {
        if let Ok(client) = self.create_client().await {
            let now_date = chrono::Utc::now().naive_utc().date();
            debug!("{announcements:?}");
            let announcements = announcements.iter()
                .enumerate()
                .map(|(days_from_now,a)|{
                    let date = now_date
                    .checked_add_days(Days::new(days_from_now as u64))
                    .unwrap_or(now_date);

                    let kind = match a {
                        Announcement::WeeklyPresenceAnnounced => 
                            PresenceAnnouncementKind::RecurringAnnouncement,
                        Announcement::PresenceAnnounced => 
                            PresenceAnnouncementKind::SingularAnnouncement,
                        Announcement::NotAnnounced => 
                            return None
                    };

                    Some(PresenceAnnouncement{
                        kind,
                        date
                    })
                })
                .filter_map(|o|o)
                .collect();
            
            if let Err(e) = client.handle_put_announce(&site_id, &PresenceAnnouncements(announcements)).await {
                log::error!("error while reporting announcement: {e}");
            }
        }
    }

    async fn broadcast_core_event(&self, event: CoreEvent) {
        self.core_event_tx.send(event).unwrap_or_else(|e|{
            log::error!("failed to send core event {e}");
            return 0
        });
    }

    fn api_base_url(&self) -> String{
        self.config.get("API_BASE_URL").unwrap()
    }

    fn redirect_url(&self) -> String {
        self.api_base_url() + "/api/public/oidc/login-target"
    }

    async fn start_login(app_core: &mut AppCore) -> Result<()> 
    {
        let shutdown_notify;
        {
            app_core.broadcast_core_event(CoreEvent::LoggingIn).await;
            shutdown_notify = app_core.login_cancel_notify.clone();
        }
        let url = Self::start_login_websocket(app_core, shutdown_notify.clone())?;

        if let Err(e) = webbrowser::open(&url.to_string()) {
            log::error!("Failed to open URL: {}", e);
        }
        Ok(())
    }

    async fn attempt_reconnect(app_core: &mut AppCore) -> Result<()> {
        // FIXME: need to shut down location manager
        if let Some(credentials) = &app_core.credentials {
            app_core.broadcast_core_event(CoreEvent::LoggingIn).await;
            let refresh_token = RefreshToken::new(credentials.refresh_token.clone());
            let oidc_client = app_core.oidc_client.as_ref().unwrap().clone();
            let cmd_tx = app_core.core_cmd_tx.clone();

            let shutdown_notify = app_core.login_cancel_notify.clone();

            tokio::spawn(async move {

                // set retry intverval so that:
                // we retry connecting every couple of seconds
                // we skip missed ticks in case program was paused, either by the harware
                // (laptop) going to sleep, or program begin suspeded in the debugger.
                let mut retry_interval = tokio::time::interval(Self::RECONNECT_RETRY_INTERVAL);
                retry_interval.set_missed_tick_behavior(MissedTickBehavior::Skip);

                loop {
                    log::debug!("attempting token refresh");

                    let refresh_result = oidc_client
                    .exchange_refresh_token(&refresh_token)
                    .request_async(async_http_client).await;
                
                    match refresh_result {
                        Ok(token_response) => {
                            let r = refresh_token.secret().clone();
                            let c = Self::credentials_from_token_response_now(&token_response, Some(r));
                            cmd_tx.send(AppCoreCommand::ReplaceCredentials(c)).await.unwrap();
                            log::debug!("token refresh succeeded");
                            break;
                        }
                        Err(error) =>  {
                            let refresh_token_invalid;
                            match error {
                                openidconnect::RequestTokenError::ServerResponse(server_response) => {
                                    match server_response.error() {
                                        openidconnect::core::CoreErrorResponseType::InvalidGrant => {
                                            refresh_token_invalid = true
                                        }
                                        _ => refresh_token_invalid = false
                                    }
                                }
                                _ => refresh_token_invalid = false
                            };

                            if refresh_token_invalid {
                                // abort retry
                                log::debug!("token refresh failed");
                                cmd_tx.send(AppCoreCommand::Logout).await.unwrap();
                                break;
                            } else {
                                log::debug!("error while token refresh, retrying...");
                                tokio::select! {
                                    _ = shutdown_notify.notified() => {
                                        cmd_tx.send(AppCoreCommand::Logout).await.unwrap();
                                        break
                                    }
                                    _ = retry_interval.tick() => continue,
                                }
                            }
                        }   
                    }             
                };
            });
        } else {
            return Err(anyhow::anyhow!("no credentials"))
        }
        Ok(())
    }

    fn start_login_websocket(app_core: &mut AppCore, shutdown_notify: Arc<Notify>) -> Result<Url> {
        let (auth_url, pkce_verifier, csrf_token) = {
            app_core.authorization_url()
        };

        let baseurl = app_core.api_base_url();
        let ws_url = baseurl + "/api/public/oidc/login-requests/" + csrf_token.secret();
        let mut ws_url = Url::parse(&ws_url).unwrap();
        match ws_url.scheme() {
            "http" => ws_url.set_scheme("ws").unwrap(),
            "https" => ws_url.set_scheme("wss").unwrap(),
            _ => panic!("unsupported scheme")
        };

        let cmd_tx = app_core.core_cmd_tx.clone();

        tokio::spawn( async move {
            let (mut ws_stream, _) = match tokio_tungstenite::connect_async(&ws_url).await {
                Ok(s) => s,
                Err(e) => {
                    log::error!("failed to connect to code receving websocket service on url {ws_url} with error '{e}'");
                    return
                }
            };

            let mut cmd = AppCoreCommand::Logout;
            tokio::select! {
                _ = shutdown_notify.notified() => {
                    return;
                }
                ws_result = ws_stream.next() => match ws_result {
                    Some(Ok(tokio_tungstenite::tungstenite::Message::Text(code))) => {
                        cmd = AppCoreCommand::ExchangeCodeForToken(code, pkce_verifier);
                    }
                    Some(Ok(msg)) => {
                        log::error!("wrong message type received: {msg}");
                    }
                    Some(Err(e)) => {
                        log::error!("error while reading from websocket: {e}");
                    }
                    None => {
                        log::error!("stream terminated without providing code");
                    }
                }
            }
            cmd_tx.send(cmd).await.unwrap();
        });
        Ok(auth_url)
    }

    fn credentials_from_token_response_now<EF,TT>(token_response: &StandardTokenResponse<EF,TT>, fallback_refresh_token: Option<String>)
    -> Credentials
    where 
    EF: ExtraTokenFields,
    TT: TokenType,
    {
        let refresh_token = token_response
        .refresh_token()
        .map(|r|r.secret().clone())
        .or(fallback_refresh_token)
        .expect("either a refresh_token must be present in the response, or a fallback token must be given");

        Credentials {
            access_token: token_response.access_token().secret().clone(),
            refresh_token,
            expires_at: Self::expires_at_from_now(token_response.expires_in())
        }
    }

    fn expires_at_from_now(expires_in: Option<Duration>) -> Instant {
        let expires_in = expires_in
        .unwrap_or(Duration::from_secs(60));

        // reduce the expiration time by 10% to account for clock skew
        let expires_in = expires_in * 9 / 10;

        Instant::now() + expires_in
    }

    async fn exchange_code_for_tokens(app_core: &mut AppCore, code: String, pkce_verifier: PkceCodeVerifier) -> Result<()> {
        let client = app_core.oidc_client.as_ref().unwrap();
        let token_response = client.exchange_code(AuthorizationCode::new(code))
            .set_pkce_verifier(pkce_verifier)
            .request_async(async_http_client)
            .await?;
        let credentials = Self::credentials_from_token_response_now(&token_response, None);

        log::info!("Exchanged into access_token {credentials:?}");
        app_core.credentials = Some(credentials);
        app_core.refresh_sites().await;

        Ok(())
    }

    fn authorization_url(&self) -> (Url, PkceCodeVerifier, CsrfToken) {
        // Generate a PKCE challenge.
        let (pkce_challenge, pkce_verifier) = PkceCodeChallenge::new_random_sha256();

        // Generate the full authorization URL.
        let (auth_url, csrf_token, _nonce) = self.oidc_client.as_ref().unwrap()
            .authorize_url(
                CoreAuthenticationFlow::AuthorizationCode,
                CsrfToken::new_random,
                Nonce::new_random,
            )
            // Set the PKCE code challenge.
            .set_pkce_challenge(pkce_challenge)
            .add_scope(Scope::new("offline_access".into()))
            .url();

        (auth_url, pkce_verifier, csrf_token)
    }

    async fn init(&mut self) -> Result<()>{
        let issuer_url = self.config.get("ISSUER_URL")?;
        let client_id = self.config.get("CLIENT_ID")?;
        let issuer_url = IssuerUrl::new(issuer_url.to_string()).unwrap();
        let redirect_url = RedirectUrl::new(self.redirect_url())?;
        
        self.oidc_metadata = Some(CoreProviderMetadata::discover_async(
            issuer_url,
            async_http_client,
        ).await?);

        let client_id = ClientId::new(client_id.to_string());
        let client = CoreClient::from_provider_metadata(
            self.oidc_metadata.as_ref().unwrap().clone(),
            client_id,
            None,
        )
        // Set the URL the user will be redirected to after the authorization process.
        .set_redirect_uri(redirect_url);
        
        self.oidc_client = Some(client);

        Ok(())
    }

 }<|MERGE_RESOLUTION|>--- conflicted
+++ resolved
@@ -1,14 +1,9 @@
 use std::{sync::{mpsc::RecvError, Arc}, time::{Duration, Instant}};
 
 use chrono::Days;
-<<<<<<< HEAD
-use futures::{io::Close, prelude::*};
+use futures::prelude::*;
 use location::LocationHandler;
-use openidconnect::{core::{CoreAuthenticationFlow, CoreClient, CoreProviderMetadata}, reqwest::async_http_client, AuthorizationCode, ClientId, CsrfToken, IssuerUrl, Nonce, OAuth2TokenResponse, PkceCodeChallenge, PkceCodeVerifier, RedirectUrl, RefreshToken, Scope};
-=======
-use futures::prelude::*;
 use openidconnect::{core::{CoreAuthenticationFlow, CoreClient, CoreProviderMetadata}, reqwest::async_http_client, AuthorizationCode, ClientId, CsrfToken, ExtraTokenFields, IssuerUrl, Nonce, OAuth2TokenResponse, PkceCodeChallenge, PkceCodeVerifier, RedirectUrl, RefreshToken, Scope, StandardTokenResponse, TokenResponse, TokenType};
->>>>>>> 98974a81
 use anyhow::Result;
 
 use reqwest::header::HeaderMap;
@@ -136,8 +131,8 @@
         tokio::spawn(async move {
             while let Ok(event) = event_rx.recv().await {
                 match event {
-                    CoreEvent::LoggingIn => LocationHandler::start(location_handler.clone(), Duration::from_secs(5)).await,
-                    CoreEvent::LoggedOut | CoreEvent::Terminating => LocationHandler::stop(location_handler.clone()).await,
+                    CoreEvent::LogginSuccessful => LocationHandler::start(location_handler.clone(), Duration::from_secs(5)).await,
+                    CoreEvent::LoggingIn | CoreEvent::Terminating => LocationHandler::stop(location_handler.clone()).await,
                     _ => ()
                 }
             }
@@ -175,49 +170,9 @@
                     }
                     cmd = rx.recv() => {
                         if let Some(cmd) = cmd {
-<<<<<<< HEAD
-                            use AppCoreCommand::*;
-                            match cmd {
-                                StartLogin => {
-                                    AppCore::start_login(&mut app_core).await.unwrap();
-                                }
-                                CancelLogin => {
-                                    app_core.login_cancel_notify.notify_waiters();
-                                }
-                                ExchangeCodeForToken(code, pkce_verifier) => {
-                                    if let Ok(()) = Self::exchange_code_for_tokens(&mut app_core, code, pkce_verifier).await {
-                                        app_core.broadcast_core_event(CoreEvent::LogginSuccessful).await;
-                                    }
-                                }
-                                Logout => {
-                                    app_core.credentials = None;
-                                    app_core.broadcast_core_event(CoreEvent::LoggedOut).await;
-                                }
-                                RefreshPrecences => {
-                                    app_core.update_own_presence().await;
-                                    app_core.refresh_presences().await;
-                                },
-                                PublishAnnouncements{site_id, announcements} => {
-                                    app_core.publish_own_announcements(site_id, announcements).await;
-                                },
-                                ChangeFavorite{user_id, favorite} => {
-                                    app_core.publish_favorite_change(user_id, favorite).await;
-                                }
-                                Quit => {
-                                    app_core.broadcast_core_event(CoreEvent::Terminating);
-                                    break;
-                                }
-                                SetPersonFilter(filter) => {
-                                    app_core.set_filter(filter).await;
-                                }
-                                SetSite{site_id} => {
-                                    app_core.set_site_impl(&site_id).await;
-                                }
-=======
                             let quit = Self::process_command(&mut app_core, cmd).await;
                             if quit {
                                 break;
->>>>>>> 98974a81
                             }
                         }
                    }
@@ -232,9 +187,6 @@
     async fn process_command(app_core: &mut Self, cmd: AppCoreCommand) -> bool {
         use AppCoreCommand::*;
         match cmd {
-            AddCoreEventListener(listener) => {
-                app_core.add_core_event_listener(listener).await;
-            }
             StartLogin => {
                 AppCore::start_login(app_core).await.unwrap();
             }
@@ -243,7 +195,7 @@
             }
             ExchangeCodeForToken(code, pkce_verifier) => {
                 if let Ok(()) = Self::exchange_code_for_tokens(app_core, code, pkce_verifier).await {
-                    app_core.core_event_tx.send(CoreEvent::LogginSuccessful).await.unwrap();
+                    app_core.broadcast_core_event(CoreEvent::LogginSuccessful).await;
                 }
             }
             ReplaceCredentials(credentials) => {
@@ -257,7 +209,7 @@
             },
             Logout => {
                 app_core.credentials = None;
-                app_core.core_event_tx.send(CoreEvent::LoggedOut).await.unwrap();
+                app_core.broadcast_core_event(CoreEvent::LoggedOut).await;
             }
             RefreshPrecences => {
                 app_core.update_own_presence().await;
@@ -270,6 +222,7 @@
                 app_core.publish_favorite_change(user_id, favorite).await;
             }
             Quit => {
+                app_core.broadcast_core_event(CoreEvent::Terminating);
                 return true;
             }
             SetPersonFilter(filter) => {
